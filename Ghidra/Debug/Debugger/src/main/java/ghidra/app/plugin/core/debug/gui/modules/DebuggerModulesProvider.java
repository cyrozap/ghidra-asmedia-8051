--- conflicted
+++ resolved
@@ -626,13 +626,8 @@
 				.onAction(this::toggledFilter)
 				.buildAndInstallLocal(this);
 		actionSelectCurrent = SelectRowsAction.builder(plugin)
-<<<<<<< HEAD
-				.enabledWhen(ctx -> currentTrace != null)
+				.enabledWhen(ctx -> current.getTrace() != null)
 				.description("Select modules and sections by dynamic selection")
-=======
-				.enabledWhen(ctx -> current.getTrace() != null)
-				.description("Select modules and sections by trace selection")
->>>>>>> 12f5365d
 				.onAction(this::activatedSelectCurrent)
 				.buildAndInstallLocal(this);
 
