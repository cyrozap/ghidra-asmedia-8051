/* ###
 * IP: GHIDRA
 *
 * Licensed under the Apache License, Version 2.0 (the "License");
 * you may not use this file except in compliance with the License.
 * You may obtain a copy of the License at
 *
 *      http://www.apache.org/licenses/LICENSE-2.0
 *
 * Unless required by applicable law or agreed to in writing, software
 * distributed under the License is distributed on an "AS IS" BASIS,
 * WITHOUT WARRANTIES OR CONDITIONS OF ANY KIND, either express or implied.
 * See the License for the specific language governing permissions and
 * limitations under the License.
 */
apply from: "$rootProject.projectDir/gradle/distributableGhidraModule.gradle"
apply from: "$rootProject.projectDir/gradle/javaProject.gradle"
apply from: "$rootProject.projectDir/gradle/javaTestProject.gradle"
apply from: "$rootProject.projectDir/gradle/nativeProject.gradle"
apply from: "$rootProject.projectDir/gradle/helpProject.gradle"

apply plugin: 'eclipse'
eclipse.project.name = 'Features BSim'

import java.nio.file.Files
import org.gradle.util.GUtil

// NOTE: fetchDependencies.gradle must be updated if postgresql version changes
def postgresql_distro = "postgresql-15.10.tar.gz"

dependencies {
	api project(":Decompiler")
	api project(":CodeCompare")

<<<<<<< HEAD
	api "org.postgresql:postgresql:42.6.2"
=======
	api "org.postgresql:postgresql:42.7.3"
    api "com.googlecode.json-simple:json-simple:1.1.1"
>>>>>>> ff2dab8b
    api "org.apache.commons:commons-dbcp2:2.9.0"
    api "org.apache.commons:commons-pool2:2.11.1"
    api "commons-logging:commons-logging:1.2"
    api "com.h2database:h2:2.2.220"
}

// Copy postgresql source distro, lshvector plugin source, and make-postgres.sh 
// into common zip to allow for a rebuild of the postgres server if needed

rootProject.assembleDistribution { 
	def p = this.project
	def zipPath = getZipPath(p)
	
	String postgresqlDepsFile = "${DEPS_DIR}/BSim/${postgresql_distro}"
	String postgresqlBinRepoFile = "${BIN_REPO}/Ghidra/Features/BSim/${postgresql_distro}"
		
	def postgresqlFile = file(postgresqlDepsFile).exists() ? postgresqlDepsFile : postgresqlBinRepoFile
	
	into ("${zipPath}/support") {
		from file(postgresqlFile)	
	}
	into ("${zipPath}/src/lshvector") {
		from files("src/lshvector")	
	}
}

// Relative to the 'workingDir' Exec task property.
def installPoint = "../help/help"

/**
 * Build the pdf docs for BSim and place into the '$installPoint' directory.
 * A build (ex: 'gradle buildLocalPublic_Release') will place the pdf in the distribution.
 * There is an associated, auto-generated clean task.
 **/
task buildBSimHelpPdf(type: Exec) {

	workingDir 'src/main/doc'

	def buildDir = "../../../build/BSimDocumentationPdf"

	// Gradle will provide a cleanBuildBSimDocumentationPdf task that will remove these
	// declared outputs.
	outputs.dir  "$workingDir/$buildDir"
	outputs.file "$workingDir/$buildDir/bsim.pdf"

	// 'which' returns the number of failed arguments
	// Using the 'which' command first will allow the task to fail if the required
	// executables are not installed.
	//
	// The bash commands end with "2>&1" to redirect stderr to stdout and have all 
	// messages print in sequence
	//
	// 'commandLine' takes one command, so wrap multiple commands in bash.
	commandLine 'bash', '-e', '-c', """
		echo '** Checking if required executables are installed. **'
		which xsltproc
		which fop

		echo '** Preparing for xsltproc **'
		mkdir -p $buildDir/images

		cp $installPoint/topics/BSimDatabasePlugin/images/*.png $buildDir/images

		echo '** Building bsim.fo **'
		xsltproc --output $buildDir/bsim_withscaling.xml --stringparam profile.condition "withscaling" commonprofile.xsl bsim.xml 2>&1
		xsltproc --output $buildDir/bsim.fo focustom.xsl $buildDir/bsim_withscaling.xml  2>&1

		echo '** Building bsim.pdf **'
		fop $buildDir/bsim.fo $buildDir/bsim.pdf  2>&1

		echo '** Done. **'
		"""

	// Allows doLast block regardless of exit value.
	ignoreExitValue true

	// Store the output instead of printing to the console.
	standardOutput = new ByteArrayOutputStream()
	ext.output = { standardOutput.toString() }
	ext.errorOutput = { standardOutput.toString() }

	// Check the OS before executing command.
	doFirst {
		if (!getCurrentPlatformName().startsWith("linux")) {
			throw new TaskExecutionException( it, new Exception("The '$it.name' task only works on Linux."))
		}
	}

	// Print the output of the commands and check the return value.
	doLast {
		println output()
		if (execResult.exitValue) {
			logger.error("$it.name: An error occurred. Here is the output:\n" + output())
			throw new TaskExecutionException( it, new Exception("'$it.name': The command: '${commandLine.join(' ')}'" +
				" task \nfailed with exit code $execResult.exitValue; see task output for details."))
		}
	}
}

/**
 * Build the html docs for BSim and place into the '$installPoint' directory.
 * A build (ex: 'gradle buildLocalPublic_Release') will place the html files in the distribution.
 **/
task buildBSimHelpHtml(type: Exec) {

	workingDir 'src/main/doc'

	def buildDir = "../../../build/html"

	// 'which' returns the number of failed arguments
	// Using the 'which' command first will allow the task to fail if the required
	// executables are not installed.
	//
	// The bash commands end with "2>&1" to redirect stderr to stdout and have all 
	// messages print in sequence
	//
	// 'commandLine' takes one command, so wrap multiple commands in bash.
	commandLine 'bash', '-e', '-c', """
	echo '** Checking if required executables are installed. **'
	which xsltproc
	which sed

	echo '** Removing older html files installed under '$installPoint' **'
	rm -f $installPoint/topics/BSimDatabasePlugin/*.html

	echo '** Building html files **'
	xsltproc --output $buildDir/bsim_noscaling.xml --stringparam profile.condition "noscaling" commonprofile.xsl bsim.xml 2>&1
	xsltproc --stringparam base.dir ${installPoint}/topics/BSimDatabasePlugin/ htmlcustom.xsl $buildDir/bsim_noscaling.xml 2>&1
	sed -i -e '/DefaultStyle.css/ { p; sQhref=".*"Qhref="../../shared/languages.css"Q; }' ${installPoint}/topics/BSimDatabasePlugin/*.html
	rm $installPoint/topics/BSimDatabasePlugin/index.html

	echo '** Done. **'
	"""

	// Allows doLast block regardless of exit value.
	ignoreExitValue true

	// Store the output instead of printing to the console.
	standardOutput = new ByteArrayOutputStream()
	ext.output = { standardOutput.toString() }
	ext.errorOutput = { standardOutput.toString() }

	// Check the OS before executing command.
	doFirst {
		if (!getCurrentPlatformName().startsWith("linux")) {
			throw new TaskExecutionException( it, new Exception("The '$it.name' task only works on Linux."))
		}
	}

	// Print the output of the commands and check the return value.
	doLast {
		println output()
		if (execResult.exitValue) {
			logger.error("$it.name: An error occurred. Here is the output:\n" + output())
			throw new TaskExecutionException( it, new Exception("'$it.name': The command: '${commandLine.join(' ')}'" +
				" task \nfailed with exit code $execResult.exitValue; see task output for details."))
		}
	}
}<|MERGE_RESOLUTION|>--- conflicted
+++ resolved
@@ -32,12 +32,7 @@
 	api project(":Decompiler")
 	api project(":CodeCompare")
 
-<<<<<<< HEAD
-	api "org.postgresql:postgresql:42.6.2"
-=======
 	api "org.postgresql:postgresql:42.7.3"
-    api "com.googlecode.json-simple:json-simple:1.1.1"
->>>>>>> ff2dab8b
     api "org.apache.commons:commons-dbcp2:2.9.0"
     api "org.apache.commons:commons-pool2:2.11.1"
     api "commons-logging:commons-logging:1.2"
