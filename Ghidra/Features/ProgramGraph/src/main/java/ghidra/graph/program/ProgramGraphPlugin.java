--- conflicted
+++ resolved
@@ -71,7 +71,6 @@
 //@formatter:on
 public class ProgramGraphPlugin extends ProgramPlugin
 		implements OptionsChangeListener, BlockModelServiceListener, GraphDisplayBrokerListener {
-<<<<<<< HEAD
 
 	private static final String PLUGIN_NAME = "Program Graph";
 
@@ -84,15 +83,7 @@
 	private static final String FORCE_LOCATION_DISPLAY_OPTION =
 		OPTIONS_PREFIX + "Force Location Visible on Graph";
 	private static final String MAX_DEPTH_OPTION = OPTIONS_PREFIX + "Max Reference Depth";
-	public static final String MENU_GRAPH = "&Graph";
-=======
-	private static final String MAX_CODE_LINES_DISPLAYED = "Max Code Lines Displayed";
-	private static final String REUSE_GRAPH = "Reuse Graph";
-	private static final String GRAPH_ENTRY_POINT_NEXUS = "Graph Entry Point Nexus";
-	private static final String FORCE_LOCATION_DISPLAY_OPTION = "Force Location Visible on Graph";
-	private static final String MAX_DEPTH_OPTION = "Max Reference Depth";
 	public static final String MENU_GRAPH = ToolConstants.MENU_GRAPH;
->>>>>>> 7e82b608
 
 	private BlockModelService blockModelService;
 
